--- conflicted
+++ resolved
@@ -5,25 +5,6 @@
 	"context"
 	"encoding/json"
 	"fmt"
-	"github.com/gin-gonic/gin"
-<<<<<<< HEAD
-	"github.com/numary/ledger/api"
-	"github.com/numary/ledger/config"
-	"github.com/numary/ledger/core"
-	"github.com/numary/ledger/ledger"
-	"github.com/numary/ledger/storage"
-=======
-	"github.com/numary/ledger/pkg/api"
-	"github.com/numary/ledger/pkg/api/controllers"
-	"github.com/numary/ledger/pkg/storage"
-	"github.com/numary/ledger/pkg/storage/sqlstorage"
->>>>>>> 0d1558ba
-	"github.com/numary/machine/script/compiler"
-	"github.com/pkg/errors"
-	"github.com/sirupsen/logrus"
-	"github.com/spf13/cobra"
-	"github.com/spf13/viper"
-	"go.uber.org/fx"
 	"io/ioutil"
 	"net"
 	"net/http"
@@ -31,6 +12,18 @@
 	"path"
 	"regexp"
 	"strings"
+
+	"github.com/gin-gonic/gin"
+	"github.com/numary/ledger/pkg/api"
+	"github.com/numary/ledger/pkg/api/controllers"
+	"github.com/numary/ledger/pkg/storage"
+	"github.com/numary/ledger/pkg/storage/sqlstorage"
+	"github.com/numary/machine/script/compiler"
+	"github.com/pkg/errors"
+	"github.com/sirupsen/logrus"
+	"github.com/spf13/cobra"
+	"github.com/spf13/viper"
+	"go.uber.org/fx"
 )
 
 var (
@@ -71,21 +64,6 @@
 
 	start := &cobra.Command{
 		Use: "start",
-<<<<<<< HEAD
-		Run: func(cmd *cobra.Command, args []string) {
-			app := fx.New(
-				fx.Provide(
-					core.NewValidator,
-					ledger.NewResolver,
-					api.NewAPI,
-				),
-				fx.Invoke(func() {
-					config.Init()
-				}),
-				fx.Invoke(func(lc fx.Lifecycle, h *api.API) {
-				}),
-				api.Module,
-=======
 		RunE: func(cmd *cobra.Command, args []string) error {
 			app, err := createContainer(
 				WithOption(fx.Invoke(func(h *api.API) error {
@@ -107,7 +85,6 @@
 
 					return nil
 				})),
->>>>>>> 0d1558ba
 			)
 			if err != nil {
 				return err
