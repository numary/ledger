package api

import (
	"context"
	_ "embed"

	"github.com/gin-contrib/cors"
	"github.com/gin-gonic/gin"
	"github.com/numary/ledger/core"
	"github.com/numary/ledger/ledger"
	"github.com/numary/ledger/ledger/query"
	"github.com/spf13/viper"
	"go.uber.org/fx"
)

type HttpAPI struct {
	addr   string
	engine *gin.Engine
}

func NewHttpAPI(lc fx.Lifecycle, resolver *ledger.Resolver) *HttpAPI {
	gin.SetMode(gin.ReleaseMode)

	r := gin.Default()
	r.Use(cors.Default())
	r.Use(gin.Recovery())

	r.Use(func(c *gin.Context) {
		name := c.Param("ledger")

		if name == "" {
			return
		}

		l, err := resolver.GetLedger(name)

		if err != nil {
			c.JSON(400, gin.H{
				"ok":  false,
				"err": err.Error(),
			})
		}

		c.Set("ledger", l)
	})

	r.GET("/_info", func(c *gin.Context) {
		c.JSON(200, gin.H{
			"server":  "numary-ledger",
			"version": "1.0.0-alpha.1",
			"config": gin.H{
				"storage": gin.H{
					"driver": viper.Get("storage.driver"),
				},
			},
		})
	})

	r.GET("/:ledger/stats", func(c *gin.Context) {
		l, _ := c.Get("ledger")

		stats, err := l.(*ledger.Ledger).Stats()

		c.JSON(200, gin.H{
			"ok":    err == nil,
			"stats": stats,
		})
	})

	r.GET("/:ledger/transactions", func(c *gin.Context) {
		l, _ := c.Get("ledger")

		cursor, err := l.(*ledger.Ledger).FindTransactions(
			query.After(c.Query("after")),
			query.Account(c.Query("account")),
		)

		c.JSON(200, gin.H{
			"ok":     err == nil,
			"cursor": cursor,
			"err":    err,
		})
	})

	r.POST("/:ledger/transactions", func(c *gin.Context) {
		l, _ := c.Get("ledger")

		var t core.Transaction
		c.ShouldBind(&t)

		err := l.(*ledger.Ledger).Commit([]core.Transaction{t})

		c.JSON(200, gin.H{
			"ok": err == nil,
		})
	})

<<<<<<< HEAD
	r.POST("/script", func(c *gin.Context) {
		var script core.Script

		c.ShouldBind(&script)

		err := l.Execute(script)

		c.JSON(200, gin.H{
			"ok": err == nil,
		})
	})

	r.GET("/accounts", func(c *gin.Context) {
		cursor, err := l.FindAccounts(
=======
	r.GET("/:ledger/accounts", func(c *gin.Context) {
		l, _ := c.Get("ledger")

		cursor, err := l.(*ledger.Ledger).FindAccounts(
>>>>>>> 62e6a47b
			query.After(c.Query("after")),
		)

		res := gin.H{
			"ok":     err == nil,
			"cursor": cursor,
		}

		if err != nil {
			res["err"] = err.Error()
		}

		c.JSON(200, res)
	})

	r.GET("/:ledger/accounts/:address", func(c *gin.Context) {
		l, _ := c.Get("ledger")

		acc, err := l.(*ledger.Ledger).GetAccount(c.Param("address"))

		res := gin.H{
			"ok":      err == nil,
			"account": acc,
		}

		if err != nil {
			res["err"] = err.Error()
		}

		c.JSON(200, res)
	})

	h := &HttpAPI{
		engine: r,
		addr:   viper.GetString("server.http.bind_address"),
	}

	lc.Append(fx.Hook{
		OnStart: func(c context.Context) error {
			go h.Start()

			return nil
		},
	})

	return h
}

func (h *HttpAPI) Start() {
	h.engine.Run(h.addr)
}<|MERGE_RESOLUTION|>--- conflicted
+++ resolved
@@ -95,7 +95,6 @@
 		})
 	})
 
-<<<<<<< HEAD
 	r.POST("/script", func(c *gin.Context) {
 		var script core.Script
 
@@ -108,14 +107,10 @@
 		})
 	})
 
-	r.GET("/accounts", func(c *gin.Context) {
-		cursor, err := l.FindAccounts(
-=======
 	r.GET("/:ledger/accounts", func(c *gin.Context) {
 		l, _ := c.Get("ledger")
 
 		cursor, err := l.(*ledger.Ledger).FindAccounts(
->>>>>>> 62e6a47b
 			query.After(c.Query("after")),
 		)
 
