package controllers_test

import (
	"context"
	"encoding/json"
	"net/http"
	"net/url"
	"testing"

	"github.com/numary/ledger/pkg/api"
	"github.com/numary/ledger/pkg/api/internal"
	"github.com/numary/ledger/pkg/core"
	"github.com/stretchr/testify/assert"
	"github.com/stretchr/testify/require"
	"go.uber.org/fx"
)

type GetAccountsCursor struct {
	PageSize int            `json:"page_size,omitempty"`
<<<<<<< HEAD
	HasMore  bool           `json:"has_more"`
=======
>>>>>>> 023abd74
	Previous string         `json:"previous,omitempty"`
	Next     string         `json:"next,omitempty"`
	Data     []core.Account `json:"data"`
}

type getAccountsResponse struct {
	Cursor *GetAccountsCursor `json:"cursor,omitempty"`
}

func TestGetAccounts(t *testing.T) {
	internal.RunTest(t, fx.Invoke(func(lc fx.Lifecycle, api *api.API) {
		lc.Append(fx.Hook{
			OnStart: func(ctx context.Context) error {
				rsp := internal.PostTransaction(t, api, core.TransactionData{
					Postings: core.Postings{
						{
							Source:      "world",
							Destination: "alice",
							Amount:      100,
							Asset:       "USD",
						},
					},
				})
				require.Equal(t, http.StatusOK, rsp.Result().StatusCode)

				rsp = internal.PostTransaction(t, api, core.TransactionData{
					Postings: core.Postings{
						{
							Source:      "world",
							Destination: "bob",
							Amount:      100,
							Asset:       "USD",
						},
					},
				})
				require.Equal(t, http.StatusOK, rsp.Result().StatusCode)

				rsp = internal.PostAccountMetadata(t, api, "bob", core.Metadata{
					"roles":     json.RawMessage(`"admin"`),
					"accountId": json.RawMessage("3"),
					"enabled":   json.RawMessage(`"true"`),
					"a":         json.RawMessage(`{"nested": {"key": "hello"}}`),
				})
				require.Equal(t, http.StatusNoContent, rsp.Result().StatusCode)

				rsp = internal.CountAccounts(api, url.Values{})
				require.Equal(t, http.StatusOK, rsp.Result().StatusCode)
				require.Equal(t, "3", rsp.Header().Get("Count"))

				rsp = internal.GetAccounts(api, url.Values{})
				assert.Equal(t, http.StatusOK, rsp.Result().StatusCode)
				resp := getAccountsResponse{}
				assert.NoError(t, json.Unmarshal(rsp.Body.Bytes(), &resp))
				// 3 accounts: world, bob, alice
				assert.Len(t, resp.Cursor.Data, 3)
				assert.Equal(t, resp.Cursor.Data[0].Address, "world")
				assert.Equal(t, resp.Cursor.Data[1].Address, "bob")
				assert.Equal(t, resp.Cursor.Data[2].Address, "alice")

				rsp = internal.GetAccounts(api, url.Values{
					"metadata[roles]": []string{"admin"},
				})
				assert.Equal(t, http.StatusOK, rsp.Result().StatusCode)
				resp = getAccountsResponse{}
				assert.NoError(t, json.Unmarshal(rsp.Body.Bytes(), &resp))
				// 1 accounts: bob
				assert.Len(t, resp.Cursor.Data, 1)
				assert.Equal(t, resp.Cursor.Data[0].Address, "bob")

				rsp = internal.GetAccounts(api, url.Values{
					"metadata[accountId]": []string{"3"},
				})
				assert.Equal(t, http.StatusOK, rsp.Result().StatusCode)
				resp = getAccountsResponse{}
				assert.NoError(t, json.Unmarshal(rsp.Body.Bytes(), &resp))
				// 1 accounts: bob
				assert.Len(t, resp.Cursor.Data, 1)
				assert.Equal(t, resp.Cursor.Data[0].Address, "bob")

				rsp = internal.GetAccounts(api, url.Values{
					"metadata[enabled]": []string{"true"},
				})
				assert.Equal(t, http.StatusOK, rsp.Result().StatusCode)
				resp = getAccountsResponse{}
				assert.NoError(t, json.Unmarshal(rsp.Body.Bytes(), &resp))
				// 1 accounts: bob
				assert.Len(t, resp.Cursor.Data, 1)
				assert.Equal(t, resp.Cursor.Data[0].Address, "bob")

				rsp = internal.GetAccounts(api, url.Values{
					"metadata[a.nested.key]": []string{"hello"},
				})
				assert.Equal(t, http.StatusOK, rsp.Result().StatusCode)
				resp = getAccountsResponse{}
				assert.NoError(t, json.Unmarshal(rsp.Body.Bytes(), &resp))
				// 1 accounts: bob
				assert.Len(t, resp.Cursor.Data, 1)
				assert.Equal(t, resp.Cursor.Data[0].Address, "bob")

				rsp = internal.GetAccounts(api, url.Values{
					"metadata[unknown]": []string{"key"},
				})
				assert.Equal(t, http.StatusOK, rsp.Result().StatusCode)
				cursor := internal.DecodeCursorResponse(t, rsp.Body, core.Account{})
				assert.Len(t, cursor.Data, 0)

				rsp = internal.GetAccounts(api, url.Values{
					"after": []string{"bob"},
				})
				assert.Equal(t, http.StatusOK, rsp.Result().StatusCode)
				resp = getAccountsResponse{}
				assert.NoError(t, json.Unmarshal(rsp.Body.Bytes(), &resp))
				// 1 accounts: alice
				assert.Len(t, resp.Cursor.Data, 1)
				assert.Equal(t, resp.Cursor.Data[0].Address, "alice")

				rsp = internal.GetAccounts(api, url.Values{
					"address": []string{"b.b"},
				})
				assert.Equal(t, http.StatusOK, rsp.Result().StatusCode)
				resp = getAccountsResponse{}
				assert.NoError(t, json.Unmarshal(rsp.Body.Bytes(), &resp))
				// 1 accounts: bob
				assert.Len(t, resp.Cursor.Data, 1)
				assert.Equal(t, resp.Cursor.Data[0].Address, "bob")

				return nil
			},
		})
	}))
}

func TestGetAccount(t *testing.T) {
	internal.RunTest(t, fx.Invoke(func(lc fx.Lifecycle, h *api.API) {
		lc.Append(fx.Hook{
			OnStart: func(ctx context.Context) error {
				rsp := internal.PostTransaction(t, h, core.TransactionData{
					Postings: core.Postings{
						{
							Source:      "world",
							Destination: "alice",
							Amount:      100,
							Asset:       "USD",
						},
					},
				})
				require.Equal(t, http.StatusOK, rsp.Result().StatusCode)

				rsp = internal.PostAccountMetadata(t, h, "alice", core.Metadata{
					"foo": json.RawMessage(`"bar"`),
				})
				require.Equal(t, http.StatusNoContent, rsp.Result().StatusCode)

				rsp = internal.GetAccount(h, "alice")
				assert.Equal(t, http.StatusOK, rsp.Result().StatusCode)
				resp := core.Account{}
				internal.DecodeSingleResponse(t, rsp.Body, &resp)

				assert.EqualValues(t, core.Account{
					Address: "alice",
					Type:    "",
					Balances: map[string]int64{
						"USD": 100,
					},
					Volumes: map[string]map[string]int64{
						"USD": {
							"input":  100,
							"output": 0,
						},
					},
					Metadata: core.Metadata{
						"foo": json.RawMessage(`"bar"`),
					},
				}, resp)

				return nil
			},
		})
	}))
}<|MERGE_RESOLUTION|>--- conflicted
+++ resolved
@@ -17,10 +17,6 @@
 
 type GetAccountsCursor struct {
 	PageSize int            `json:"page_size,omitempty"`
-<<<<<<< HEAD
-	HasMore  bool           `json:"has_more"`
-=======
->>>>>>> 023abd74
 	Previous string         `json:"previous,omitempty"`
 	Next     string         `json:"next,omitempty"`
 	Data     []core.Account `json:"data"`
