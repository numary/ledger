--- conflicted
+++ resolved
@@ -360,11 +360,7 @@
 				require.NoError(t, store.AppendLog(context.Background(), logs...))
 
 				t.Run("invalid page size", func(t *testing.T) {
-<<<<<<< HEAD
-					rsp := internal.GetTransactions(api, url.Values{
-=======
 					rsp := internal.GetAccounts(api, url.Values{
->>>>>>> 2bce66b9
 						"page_size": []string{"nan"},
 					})
 					assert.Equal(t, http.StatusBadRequest, rsp.Result().StatusCode, rsp.Body.String())
