--- conflicted
+++ resolved
@@ -11,6 +11,7 @@
 	"github.com/numary/ledger/pkg/api"
 	"github.com/numary/ledger/pkg/api/internal"
 	"github.com/numary/ledger/pkg/core"
+	"github.com/numary/ledger/pkg/storage"
 	"github.com/stretchr/testify/assert"
 	"github.com/stretchr/testify/require"
 	"go.uber.org/fx"
@@ -19,13 +20,8 @@
 // This test makes sense if maxAdditionalTxs < pageSize
 const (
 	pageSize         = 10
-<<<<<<< HEAD
-	maxTxsPages      = 10
-	maxAdditionalTxs = 9
-=======
 	maxTxsPages      = 3
 	maxAdditionalTxs = 2
->>>>>>> 2bce66b9
 )
 
 func TestGetPagination(t *testing.T) {
@@ -45,7 +41,6 @@
 	}))
 }
 
-<<<<<<< HEAD
 func testGetPagination(t *testing.T, api *api.API, driver storage.Driver, txsPages, additionalTxs int) error {
 	numTxs := txsPages*pageSize + additionalTxs
 	for i := 0; i < numTxs; i++ {
@@ -56,22 +51,6 @@
 					Destination: fmt.Sprintf("accounts:%010d", i),
 					Amount:      10,
 					Asset:       "USD",
-=======
-func getPagination(t *testing.T, api *api.API, txsPages, additionalTxs int) func(ctx context.Context) error {
-	return func(ctx context.Context) error {
-		var rsp *httptest.ResponseRecorder
-
-		numTxs := txsPages*pageSize + additionalTxs
-		for i := 0; i < numTxs; i++ {
-			rsp = internal.PostTransaction(t, api, core.TransactionData{
-				Postings: core.Postings{
-					{
-						Source:      "world",
-						Destination: fmt.Sprintf("accounts:%06d", i),
-						Amount:      10,
-						Asset:       "USD",
-					},
->>>>>>> 2bce66b9
 				},
 			},
 			Reference: fmt.Sprintf("ref:%010d", i),
@@ -79,11 +58,24 @@
 		require.Equal(t, http.StatusOK, rsp.Code, rsp.Body.String())
 	}
 
+	defer internal.CleanTablesFromTestingLedger(t, driver)
+
+	rsp := internal.CountTransactions(api, url.Values{})
+	require.Equal(t, http.StatusOK, rsp.Result().StatusCode)
+	require.Equal(t, fmt.Sprintf("%d", numTxs), rsp.Header().Get("Count"))
+
+	numAcc := 0
+	if numTxs > 0 {
+		numAcc = numTxs + 1 // + world account
+	}
+	rsp = internal.CountAccounts(api, url.Values{})
+	require.Equal(t, http.StatusOK, rsp.Result().StatusCode, rsp.Body.String())
+	require.Equal(t, fmt.Sprintf("%d", numAcc), rsp.Header().Get("Count"))
+
+	accPages := numAcc / pageSize
+	additionalAccs := numAcc % pageSize
+
 	t.Run("transactions", func(t *testing.T) {
-		rsp := internal.CountTransactions(api, url.Values{})
-		require.Equal(t, http.StatusOK, rsp.Result().StatusCode)
-		require.Equal(t, fmt.Sprintf("%d", numTxs), rsp.Header().Get("Count"))
-
 		var paginationToken string
 		cursor := &sharedapi.Cursor[core.Transaction]{}
 
@@ -98,7 +90,7 @@
 			}
 
 			rsp = internal.GetTransactions(api, values)
-			assert.Equal(t, http.StatusOK, rsp.Result().StatusCode)
+			assert.Equal(t, http.StatusOK, rsp.Result().StatusCode, rsp.Body.String())
 			cursor = internal.DecodeCursorResponse[core.Transaction](t, rsp.Body)
 			assert.Len(t, cursor.Data, pageSize)
 			assert.Equal(t, cursor.Next != "", cursor.HasMore)
@@ -132,7 +124,6 @@
 				uint64(0), cursor.Data[len(cursor.Data)-1].ID)
 		}
 
-<<<<<<< HEAD
 		assert.Empty(t, cursor.Next)
 
 		// MOVING BACKWARD
@@ -143,23 +134,7 @@
 				rsp = internal.GetTransactions(api, url.Values{
 					"pagination_token": []string{paginationToken},
 				})
-=======
-			var paginationToken string
-			cursor := &sharedapi.Cursor[core.Transaction]{}
-
-			// MOVING FORWARD
-			for i := 0; i < txsPages; i++ {
-
-				values := url.Values{}
-				if paginationToken == "" {
-					values.Set("page_size", fmt.Sprintf("%d", pageSize))
-				} else {
-					values.Set("pagination_token", paginationToken)
-				}
-
-				rsp = internal.GetTransactions(api, values)
->>>>>>> 2bce66b9
-				assert.Equal(t, http.StatusOK, rsp.Result().StatusCode)
+				assert.Equal(t, http.StatusOK, rsp.Result().StatusCode, rsp.Body.String())
 				cursor = internal.DecodeCursorResponse[core.Transaction](t, rsp.Body)
 				assert.Len(t, cursor.Data, pageSize)
 				assert.Equal(t, cursor.Next != "", cursor.HasMore)
@@ -171,19 +146,9 @@
 				assert.Equal(t, txsPages-1, back)
 			}
 
-<<<<<<< HEAD
 			// First txid of the first page
 			assert.Equal(t,
 				uint64(txsPages*pageSize+additionalTxs-1), cursor.Data[0].ID)
-=======
-				// First txid of the page
-				assert.Equal(t,
-					uint64((txsPages-i)*pageSize+additionalTxs-1), cursor.Data[0].ID)
-
-				// Last txid of the page
-				assert.Equal(t,
-					uint64((txsPages-i-1)*pageSize+additionalTxs), cursor.Data[len(cursor.Data)-1].ID)
->>>>>>> 2bce66b9
 
 			// Last txid of the first page
 			assert.Equal(t,
@@ -194,18 +159,6 @@
 	})
 
 	t.Run("accounts", func(t *testing.T) {
-		numAcc := 0
-		if numTxs > 0 {
-			numAcc = numTxs + 1 // + world account
-		}
-		rsp := internal.CountAccounts(api, url.Values{})
-		require.Equal(t, http.StatusOK, rsp.Result().StatusCode)
-		require.Equal(t, fmt.Sprintf("%d", numAcc), rsp.Header().Get("Count"))
-
-		accPages := numAcc / pageSize
-		additionalAccs := numAcc % pageSize
-
-<<<<<<< HEAD
 		var paginationToken string
 		cursor := &sharedapi.Cursor[core.Account]{}
 
@@ -218,41 +171,6 @@
 			} else {
 				values.Set("pagination_token", paginationToken)
 			}
-=======
-			assert.Empty(t, cursor.Next)
-
-			// MOVING BACKWARD
-			if txsPages > 0 {
-				back := 0
-				for cursor.Previous != "" {
-					paginationToken = cursor.Previous
-					rsp = internal.GetTransactions(api, url.Values{
-						"pagination_token": []string{paginationToken},
-					})
-					assert.Equal(t, http.StatusOK, rsp.Result().StatusCode)
-					cursor = internal.DecodeCursorResponse[core.Transaction](t, rsp.Body)
-					assert.Len(t, cursor.Data, pageSize)
-					assert.Equal(t, cursor.Next != "", cursor.HasMore)
-					back++
-				}
-				if additionalTxs > 0 {
-					assert.Equal(t, txsPages, back)
-				} else {
-					assert.Equal(t, txsPages-1, back)
-				}
-
-				// First txid of the first page
-				assert.Equal(t,
-					uint64(txsPages*pageSize+additionalTxs-1), cursor.Data[0].ID)
-
-				// Last txid of the first page
-				assert.Equal(t,
-					uint64((txsPages-1)*pageSize+additionalTxs), cursor.Data[len(cursor.Data)-1].ID)
-			}
-
-			assert.Empty(t, cursor.Previous)
-		})
->>>>>>> 2bce66b9
 
 			rsp = internal.GetAccounts(api, values)
 			assert.Equal(t, http.StatusOK, rsp.Result().StatusCode)
@@ -270,7 +188,6 @@
 					cursor.Data[0].Address)
 			}
 
-<<<<<<< HEAD
 			// Last account of the page
 			assert.Equal(t,
 				fmt.Sprintf("accounts:%010d", (accPages-i-1)*pageSize+additionalAccs),
@@ -287,39 +204,6 @@
 			cursor = internal.DecodeCursorResponse[core.Account](t, rsp.Body)
 			assert.Len(t, cursor.Data, additionalAccs)
 			assert.Equal(t, cursor.Next != "", cursor.HasMore)
-=======
-			accPages := numAcc / pageSize
-			additionalAccs := numAcc % pageSize
-
-			var paginationToken string
-			cursor := &sharedapi.Cursor[core.Account]{}
-
-			// MOVING FORWARD
-			for i := 0; i < accPages; i++ {
-
-				values := url.Values{}
-				if paginationToken == "" {
-					values.Set("page_size", fmt.Sprintf("%d", pageSize))
-				} else {
-					values.Set("pagination_token", paginationToken)
-				}
-
-				rsp = internal.GetAccounts(api, values)
-				assert.Equal(t, http.StatusOK, rsp.Result().StatusCode)
-				cursor = internal.DecodeCursorResponse[core.Account](t, rsp.Body)
-				assert.Len(t, cursor.Data, pageSize)
-				assert.Equal(t, cursor.Next != "", cursor.HasMore)
-
-				// First account of the page
-				if i == 0 {
-					assert.Equal(t, "world",
-						cursor.Data[0].Address)
-				} else {
-					assert.Equal(t,
-						fmt.Sprintf("accounts:%06d", (accPages-i)*pageSize+additionalAccs-1),
-						cursor.Data[0].Address)
-				}
->>>>>>> 2bce66b9
 
 			// First account of the last page
 			if accPages == 0 {
@@ -327,7 +211,6 @@
 					cursor.Data[0].Address)
 			} else {
 				assert.Equal(t,
-<<<<<<< HEAD
 					fmt.Sprintf("accounts:%010d", additionalAccs-1),
 					cursor.Data[0].Address)
 			}
@@ -345,21 +228,11 @@
 			back := 0
 			for cursor.Previous != "" {
 				paginationToken = cursor.Previous
-=======
-					fmt.Sprintf("accounts:%06d", (accPages-i-1)*pageSize+additionalAccs),
-					cursor.Data[len(cursor.Data)-1].Address)
-
-				paginationToken = cursor.Next
-			}
-
-			if additionalAccs > 0 {
->>>>>>> 2bce66b9
 				rsp = internal.GetAccounts(api, url.Values{
 					"pagination_token": []string{paginationToken},
 				})
 				assert.Equal(t, http.StatusOK, rsp.Result().StatusCode, rsp.Body.String())
 				cursor = internal.DecodeCursorResponse[core.Account](t, rsp.Body)
-<<<<<<< HEAD
 				assert.Len(t, cursor.Data, pageSize)
 				assert.Equal(t, cursor.Next != "", cursor.HasMore)
 				back++
@@ -373,48 +246,6 @@
 			// First account of the first page
 			assert.Equal(t, "world",
 				cursor.Data[0].Address)
-=======
-				assert.Len(t, cursor.Data, additionalAccs)
-				assert.Equal(t, cursor.Next != "", cursor.HasMore)
-
-				// First account of the last page
-				if accPages == 0 {
-					assert.Equal(t, "world",
-						cursor.Data[0].Address)
-				} else {
-					assert.Equal(t,
-						fmt.Sprintf("accounts:%06d", additionalAccs-1),
-						cursor.Data[0].Address)
-				}
-
-				// Last account of the last page
-				assert.Equal(t,
-					fmt.Sprintf("accounts:%06d", 0),
-					cursor.Data[len(cursor.Data)-1].Address)
-			}
-
-			assert.Empty(t, cursor.Next)
-
-			// MOVING BACKWARD
-			if accPages > 0 {
-				back := 0
-				for cursor.Previous != "" {
-					paginationToken = cursor.Previous
-					rsp = internal.GetAccounts(api, url.Values{
-						"pagination_token": []string{paginationToken},
-					})
-					assert.Equal(t, http.StatusOK, rsp.Result().StatusCode, rsp.Body.String())
-					cursor = internal.DecodeCursorResponse[core.Account](t, rsp.Body)
-					assert.Len(t, cursor.Data, pageSize)
-					assert.Equal(t, cursor.Next != "", cursor.HasMore)
-					back++
-				}
-				if additionalAccs > 0 {
-					assert.Equal(t, accPages, back)
-				} else {
-					assert.Equal(t, accPages-1, back)
-				}
->>>>>>> 2bce66b9
 
 			// Last account of the first page
 			assert.Equal(t,
@@ -422,106 +253,106 @@
 				cursor.Data[len(cursor.Data)-1].Address)
 		}
 
-<<<<<<< HEAD
 		assert.Empty(t, cursor.Previous)
 	})
-=======
-				// Last account of the first page
-				assert.Equal(t,
-					fmt.Sprintf("accounts:%06d", (txsPages-1)*pageSize+additionalTxs+1),
-					cursor.Data[len(cursor.Data)-1].Address)
-			}
-
-			assert.Empty(t, cursor.Previous)
-		})
-
-		t.Run("balances", func(t *testing.T) {
-			var paginationToken string
-			var cursor *sharedapi.Cursor[core.AccountsBalances]
-
-			// MOVING FORWARD
-			for i := 0; i < txsPages; i++ {
-				values := url.Values{}
-				if paginationToken == "" {
-					values.Set("page_size", fmt.Sprintf("%d", pageSize))
-				} else {
-					values.Set("pagination_token", paginationToken)
-				}
-				rsp = internal.GetBalances(api, values)
-				assert.Equal(t, http.StatusOK, rsp.Result().StatusCode)
-				cursor = internal.DecodeCursorResponse[core.AccountsBalances](t, rsp.Body)
-				assert.Len(t, cursor.Data, pageSize)
-				assert.Equal(t, cursor.Next != "", cursor.HasMore)
-
-				// First account balances of the page
-				if i == 0 {
-					_, ok := cursor.Data[0]["world"]
-					assert.True(t, ok)
-				} else {
-					_, ok := cursor.Data[0][fmt.Sprintf(
-						"accounts:%06d", (txsPages-i)*pageSize+additionalTxs)]
-					assert.True(t, ok)
-				}
-
-				// Last account balances of the page
-				_, ok := cursor.Data[len(cursor.Data)-1][fmt.Sprintf(
-					"accounts:%06d", (txsPages-i-1)*pageSize+additionalTxs+1)]
+
+	t.Run("balances", func(t *testing.T) {
+		var paginationToken string
+		cursor := &sharedapi.Cursor[core.AccountsBalances]{}
+
+		// MOVING FORWARD
+		for i := 0; i < accPages; i++ {
+
+			values := url.Values{}
+			if paginationToken == "" {
+				values.Set("page_size", fmt.Sprintf("%d", pageSize))
+			} else {
+				values.Set("pagination_token", paginationToken)
+			}
+
+			rsp = internal.GetBalances(api, values)
+			assert.Equal(t, http.StatusOK, rsp.Result().StatusCode)
+			cursor = internal.DecodeCursorResponse[core.AccountsBalances](t, rsp.Body)
+			assert.Len(t, cursor.Data, pageSize)
+			assert.Equal(t, cursor.Next != "", cursor.HasMore)
+
+			// First account balances of the page
+			if i == 0 {
+				_, ok := cursor.Data[0]["world"]
 				assert.True(t, ok)
-
-				paginationToken = cursor.Next
-			}
-
-			if additionalTxs > 0 {
+			} else {
+				_, ok := cursor.Data[0][fmt.Sprintf(
+					"accounts:%010d", (accPages-i)*pageSize+additionalAccs-1)]
+				assert.True(t, ok)
+			}
+
+			// Last account balances of the page
+			_, ok := cursor.Data[len(cursor.Data)-1][fmt.Sprintf(
+				"accounts:%010d", (accPages-i-1)*pageSize+additionalAccs)]
+			assert.True(t, ok)
+
+			paginationToken = cursor.Next
+		}
+
+		if additionalAccs > 0 {
+			rsp = internal.GetBalances(api, url.Values{
+				"pagination_token": []string{paginationToken},
+			})
+			assert.Equal(t, http.StatusOK, rsp.Result().StatusCode, rsp.Body.String())
+			cursor = internal.DecodeCursorResponse[core.AccountsBalances](t, rsp.Body)
+			assert.Len(t, cursor.Data, additionalAccs)
+			assert.Equal(t, cursor.Next != "", cursor.HasMore)
+
+			// First account balances of the last page
+			if accPages == 0 {
+				_, ok := cursor.Data[0]["world"]
+				assert.True(t, ok)
+			} else {
+				_, ok := cursor.Data[0][fmt.Sprintf(
+					"accounts:%010d", additionalAccs-1)]
+				assert.True(t, ok)
+			}
+
+			// Last account balances of the last page
+			_, ok := cursor.Data[len(cursor.Data)-1][fmt.Sprintf(
+				"accounts:%010d", 0)]
+			assert.True(t, ok)
+		}
+
+		assert.Empty(t, cursor.Next)
+
+		// MOVING BACKWARD
+		if accPages > 0 {
+			back := 0
+			for cursor.Previous != "" {
+				paginationToken = cursor.Previous
 				rsp = internal.GetBalances(api, url.Values{
 					"pagination_token": []string{paginationToken},
 				})
 				assert.Equal(t, http.StatusOK, rsp.Result().StatusCode, rsp.Body.String())
 				cursor = internal.DecodeCursorResponse[core.AccountsBalances](t, rsp.Body)
-				assert.Len(t, cursor.Data, additionalTxs+1)
+				assert.Len(t, cursor.Data, pageSize)
 				assert.Equal(t, cursor.Next != "", cursor.HasMore)
-
-				// First account balances of the last page
-				if txsPages == 0 {
-					_, ok := cursor.Data[0]["world"]
-					assert.True(t, ok)
-				} else {
-					_, ok := cursor.Data[0][fmt.Sprintf(
-						"accounts:%06d", additionalTxs)]
-					assert.True(t, ok)
-				}
-
-				// Last account balances of the last page
-				_, ok := cursor.Data[len(cursor.Data)-1][fmt.Sprintf(
-					"accounts:%06d", 0)]
-				assert.True(t, ok)
-			}
-
-			// MOVING BACKWARD
-			if txsPages > 0 {
-				for cursor.Previous != "" {
-					paginationToken = cursor.Previous
-					rsp = internal.GetBalances(api, url.Values{
-						"pagination_token": []string{paginationToken},
-					})
-					assert.Equal(t, http.StatusOK, rsp.Result().StatusCode, rsp.Body.String())
-					cursor = internal.DecodeCursorResponse[core.AccountsBalances](t, rsp.Body)
-					assert.Len(t, cursor.Data, pageSize)
-					assert.Equal(t, cursor.Next != "", cursor.HasMore)
-				}
-
-				// First account balances of the first page
-				_, ok := cursor.Data[0]["world"]
-				assert.True(t, ok)
-
-				// Last account balances of the first page
-				_, ok = cursor.Data[len(cursor.Data)-1][fmt.Sprintf(
-					"accounts:%06d", (txsPages-1)*pageSize+additionalTxs+1)]
-				assert.True(t, ok)
-			}
-		})
->>>>>>> 2bce66b9
-
-	internal.CleanTablesFromTestingLedger(t, driver, context.Background())
+				back++
+			}
+			if additionalAccs > 0 {
+				assert.Equal(t, accPages, back)
+			} else {
+				assert.Equal(t, accPages-1, back)
+			}
+
+			// First account balances of the first page
+			_, ok := cursor.Data[0]["world"]
+			assert.True(t, ok)
+
+			// Last account balances of the first page
+			_, ok = cursor.Data[len(cursor.Data)-1][fmt.Sprintf(
+				"accounts:%010d", (txsPages-1)*pageSize+additionalTxs+1)]
+			assert.True(t, ok)
+		}
+
+		assert.Empty(t, cursor.Previous)
+	})
 
 	return nil
 }