openapi: 3.0.3
info:
  title: Ledger API
  contact: {}
  version: "1.0"

paths:
  /_info:
    get:
      tags:
        - server
      summary: Show server information.
      operationId: getInfo
      responses:
        "200":
          description: OK
          content:
            application/json:
              schema:
                $ref: '#/components/schemas/ConfigInfoResponse'

  /{ledger}/accounts:
    head:
      summary: Count the accounts from a ledger.
      operationId: countAccounts
      tags:
      - accounts
      parameters:
      - name: ledger
        in: path
        description: Name of the ledger.
        required: true
        schema:
          type: string
          example: ledger001
      - name: address
        in: query
        description: Filter accounts by address pattern (regular expression placed between ^ and $).
        schema:
          type: string
          example: users:.+
      - name: metadata
        in: query
        description: Filter accounts by metadata key value pairs. Nested objects can be used as seen in the example below.
        style: deepObject
        explode: true
        schema:
          type: object
          properties: {}
        example: metadata[key]=value1&metadata[a.nested.key]=value2
      responses:
        "200":
          description: OK
          headers:
            Count:
              schema:
                type: integer
    get:
      summary: List accounts from a ledger.
      description: List accounts from a ledger, sorted by address in descending order.
      operationId: listAccounts
      tags:
        - accounts
      parameters:
        - name: ledger
          in: path
          description: Name of the ledger.
          required: true
          schema:
            type: string
            example: ledger001
        - name: after
          in: query
          description: Pagination cursor, will return accounts after given address, in descending order.
          schema:
            type: string
            example: users:003
        - name: address
          in: query
          description: Filter accounts by address pattern (regular expression placed between ^ and $).
          schema:
            type: string
            example: users:.+
        - name: metadata
          in: query
          description: Filter accounts by metadata key value pairs. Nested objects can be used as seen in the example below.
          style: deepObject
          explode: true
          schema:
            type: object
            properties: {}
          example: metadata[key]=value1&metadata[a.nested.key]=value2
      responses:
        "200":
          description: OK
          content:
            application/json:
              schema:
                required:
                  - cursor
                properties:
                  cursor:
                    allOf:
                      - $ref: '#/components/schemas/Cursor'
                      - properties:
                          data:
                            items:
                              $ref: '#/components/schemas/Account'
                            type: array
                        type: object
                        required:
                          - data

  /{ledger}/accounts/{address}:
    get:
      summary: Get account by its address.
      operationId: getAccount
      tags:
        - accounts
      parameters:
        - name: ledger
          in: path
          description: Name of the ledger.
          required: true
          schema:
            type: string
            example: ledger001
        - name: address
          in: path
          description: Exact address of the account.
          required: true
          schema:
            type: string
            example: users:001
      responses:
        "200":
          description: OK
          content:
            application/json:
              schema:
                properties:
                  data:
                    $ref: '#/components/schemas/AccountWithVolumesAndBalances'
                type: object
                required:
                  - data

  /{ledger}/accounts/{address}/metadata:
    post:
      summary: Add metadata to an account.
      operationId: addMetadataToAccount
      tags:
        - accounts
      parameters:
        - name: ledger
          in: path
          description: Name of the ledger.
          required: true
          schema:
            type: string
            example: ledger001
        - name: address
          in: path
          description: Exact address of the account.
          required: true
          schema:
            type: string
            example: users:001
      requestBody:
        description: metadata
        content:
          application/json:
            schema:
              $ref: '#/components/schemas/Metadata'
        required: true
      responses:
        "204":
          description: Empty response
        "400":
          description: ""
          content: {}

  /{ledger}/mapping:
    get:
      tags:
        - mapping
      operationId: getMapping
      summary: Get the mapping of a ledger.
      parameters:
        - name: ledger
          in: path
          description: Name of the ledger.
          required: true
          schema:
            type: string
            example: ledger001
      responses:
        "200":
          description: OK
          content:
            application/json:
              schema:
                $ref: '#/components/schemas/MappingResponse'
    put:
      tags:
        - mapping
      operationId: updateMapping
      summary: Update the mapping of a ledger.
      parameters:
        - name: ledger
          in: path
          description: Name of the ledger.
          required: true
          schema:
            type: string
            example: ledger001
      requestBody:
        content:
          application/json:
            schema:
              $ref: '#/components/schemas/Mapping'
        required: true
      responses:
        "200":
          description: OK
          content:
            application/json:
              schema:
                $ref: '#/components/schemas/MappingResponse'
      
  /{ledger}/script:
    post:
      tags:
        - script
      operationId: runScript
      summary: Execute a Numscript.
      parameters:
        - name: ledger
          in: path
          description: Name of the ledger.
          required: true
          schema:
            type: string
            example: ledger001
        - name: preview
          in: query
          description: Set the preview mode. Preview mode doesn't add the logs to the database or publish a message to the message broker.
          schema:
            type: boolean
            example: true
      requestBody:
        content:
          application/json:
            schema:
              $ref: '#/components/schemas/Script'
        required: true
      responses:
        "200":
          description: OK
          content:
            application/json:
              schema:
                $ref: '#/components/schemas/ScriptResult'
      
  /{ledger}/stats:
    get:
      tags:
        - stats
      operationId: readStats
      summary: Get Stats
      description: |-
        Get ledger stats (aggregate metrics on accounts and transactions)
        The stats for account
      parameters:
        - name: ledger
          in: path
          description: name of the ledger
          required: true
          schema:
            type: string
            example: ledger001
      responses:
        "200":
          description: OK
          content:
            application/json:
              schema:
                $ref: '#/components/schemas/StatsResponse'

  /{ledger}/transactions:
    head:
      tags:
      - transactions
<<<<<<< HEAD
      summary: Count transactions
      description: Count transactions matching given criteria
=======
      summary: Count the transactions from a ledger.
>>>>>>> 5a9a6dc7
      operationId: countTransactions
      parameters:
      - name: ledger
        in: path
        description: Name of the ledger.
        required: true
        schema:
          type: string
          example: ledger001
      - name: reference
        in: query
        description: Filter transactions by reference field.
        schema:
          type: string
          example: ref:001
      - name: account
        in: query
        description: Filter transactions with postings involving given account, either
          as source or destination.
        schema:
          type: string
          example: users:001
      - name: source
        in: query
        description: Filter transactions with postings involving given account at source.
        schema:
          type: string
          example: users:001
      - name: destination
        in: query
        description: Filter transactions with postings involving given account at destination.
        schema:
          type: string
          example: users:001
      responses:
        "200":
          description: OK
          headers:
            Count:
              schema:
                type: integer
    get:
      tags:
        - transactions
<<<<<<< HEAD
      summary: Get a list of transactions from the ledger
      description: Get a list of transactions from the ledger
=======
      summary: List transactions from a ledger.
      description: List transactions from a ledger, sorted by txid in descending order.
>>>>>>> 5a9a6dc7
      operationId: listTransactions
      parameters:
        - name: ledger
          in: path
          description: Name of the ledger.
          required: true
          schema:
            type: string
            example: ledger001
        - name: after
          in: query
          description: Pagination cursor, will return transactions after given txid
            (in descending order).
          schema:
            type: string
            example: 1234
        - name: reference
          in: query
          description: Find transactions by reference field.
          schema:
            type: string
            example: ref:001
        - name: account
          in: query
          description: Find transactions with postings involving given account, either
            as source or destination.
          schema:
            type: string
            example: users:001
        - name: source
          in: query
          description: Find transactions with postings involving given account at source.
          schema:
            type: string
            example: users:001
        - name: destination
          in: query
          description: Find transactions with postings involving given account at destination.
          schema:
            type: string
<<<<<<< HEAD
        - name: from
          in: query
          description: Filter transactions that occurred after a RFC3339 timestamp.
          schema:
            type: string
        - name: to
          in: query
          description: Filter transactions that occurred before a RFC3339 timestamp.
          schema:
            type: string
        - name: useMetadataTimestamp
          in: query
          description: Attempt to use com.numary.spec/timestamp metadata values (RFC3339 format) to filter transactions, to override native transactions timestamps.
          schema:
            type: boolean
=======
            example: users:001
>>>>>>> 5a9a6dc7
      responses:
        "200":
          description: OK
          content:
            application/json:
              schema:
                type: object
                required:
                  - cursor
                properties:
                  cursor:
                    allOf:
                      - $ref: '#/components/schemas/Cursor'
                      - type: object
                        properties:
                          data:
                            type: array
                            items:
                              $ref: '#/components/schemas/Transaction'
                        required:
                          - data
    post:
      tags:
        - transactions
      summary: Create a new transaction to a ledger.
      operationId: createTransaction
      parameters:
        - name: ledger
          in: path
          description: Name of the ledger.
          required: true
          schema:
            type: string
            example: ledger001
        - name: preview
          in: query
          description: Set the preview mode. Preview mode doesn't add the logs to the database or publish a message to the message broker.
          schema:
            type: boolean
            example: true
      requestBody:
        content:
          application/json:
            schema:
              $ref: '#/components/schemas/TransactionData'
        required: true
      responses:
        "200":
          description: OK
          content:
            application/json:
              schema:
                $ref: '#/components/schemas/CreateTransactionResponse'
        "304":
          description: Not modified (when preview is enabled)
          content:
            application/json:
              schema:
                $ref: '#/components/schemas/CreateTransactionResponse'
        "400":
          description: Commit error
          content:
            application/json:
              schema:
                $ref: '#/components/schemas/ErrorResponse'
        "409":
          description: Confict
          content:
            application/json:
              schema:
                $ref: '#/components/schemas/ErrorResponse'
      
  /{ledger}/transactions/{txid}:
    get:
      tags:
        - transactions
      summary: Get transaction from a ledger by its ID.
      operationId: getTransaction
      parameters:
        - name: ledger
          in: path
          description: Name of the ledger.
          required: true
          schema:
            type: string
            example: ledger001
        - name: txid
          in: path
          description: Transaction ID.
          required: true
          schema:
            type: integer
            example: 1234
      responses:
        "200":
          description: OK
          content:
            application/json:
              schema:
                $ref: '#/components/schemas/TransactionResponse'
        "404":
          description: Not Found
          content:
            application/json:
              schema:
                $ref: '#/components/schemas/ErrorResponse'

  /{ledger}/transactions/{txid}/metadata:
    post:
      tags:
        - transactions
      summary: Set the metadata of a transaction by its ID.
      operationId: addMetadataOnTransaction
      parameters:
        - name: ledger
          in: path
          description: Name of the ledger.
          required: true
          schema:
            type: string
            example: ledger001
        - name: txid
          in: path
          description: Transaction ID.
          required: true
          schema:
            type: integer
            example: 1234
      requestBody:
        description: metadata
        content:
          application/json:
            schema:
              $ref: '#/components/schemas/Metadata'
      responses:
        "204":
          description: Empty response
          content: {}

  /{ledger}/transactions/{txid}/revert:
    post:
      tags:
        - transactions
      operationId: revertTransaction
      summary: Revert a ledger transaction by its ID.
      parameters:
        - name: ledger
          in: path
          description: Name of the ledger.
          required: true
          schema:
            type: string
            example: ledger001
        - name: txid
          in: path
          description: Transaction ID.
          required: true
          schema:
            type: integer
            example: 1234
      responses:
        "200":
          description: OK
          content:
            application/json:
              schema:
                $ref: '#/components/schemas/TransactionResponse'

  /{ledger}/transactions/batch:
    post:
      tags:
        - transactions
      summary: Create a new batch of transactions to a ledger.
      operationId: CreateTransactions
      parameters:
        - name: ledger
          in: path
          description: Name of the ledger.
          required: true
          schema:
            type: string
            example: ledger001
      requestBody:
        content:
          application/json:
            schema:
              $ref: '#/components/schemas/Transactions'
        required: true
      responses:
        "200":
          description: OK
          content:
            application/json:
              schema:
                allOf:
                  - type: object
                    properties:
                      cursor:
                        $ref: '#/components/schemas/Cursor'
                  - properties:
                      data:
                        items:
                          $ref: '#/components/schemas/Transaction'
                        type: array
                    type: object
                    required:
                      - data
        "400":
          description: Commit error
          content:
            application/json:
              schema:
                $ref: '#/components/schemas/ErrorResponse'
        "409":
          description: Conflict
          content:
            application/json:
              schema:
                $ref: '#/components/schemas/ErrorResponse'

security:
  - basicAuth: []

components:
  securitySchemes:
    basicAuth:
      type: http
      scheme: basic
  schemas:
    Config:
      type: object
      properties:
        storage:
          $ref: '#/components/schemas/LedgerStorage'
      required:
        - storage
    Metadata:
      type: object
      nullable: true
      additionalProperties: {}
      example: { admin: true, a: { nested: { key: value}} }
    ConfigInfo:
      type: object
      properties:
        config:
          $ref: '#/components/schemas/Config'
        server:
          type: string
        version:
          type: string
      required:
        - config
        - server
        - version
    LedgerStorage:
      type: object
      properties:
        driver:
          type: string
        ledgers:
          type: array
          items:
            type: string
      required:
        - driver
        - ledgers
    ScriptResult:
      type: object
      properties:
        details:
          type: string
        error_code:
          type: string
          enum:
            - INTERNAL
            - INSUFFICIENT_FUND
            - COMPILATION_FAILED
            - NO_SCRIPT
        error_message:
          type: string
        transaction:
          $ref: '#/components/schemas/Transaction'
    Account:
      type: object
      required:
        - address
      properties:
        address:
          type: string
          example: users:001
        type:
          type: string
          example: virtual
        metadata:
          type: object
          properties: {}
          example: { admin: true, a: { nested: { key: value}} }
    AccountWithVolumesAndBalances:
      type: object
      required:
        - address
      properties:
        address:
          type: string
          example: users:001
        type:
          type: string
          example: virtual
        metadata:
          type: object
          properties: {}
          example: { admin: true, a: { nested: { key: value}} }
        volumes:
          type: object
          additionalProperties:
            type: object
            additionalProperties:
              type: integer
          example: { COIN: { input: 100, output: 0 } }
        balances:
          type: object
          additionalProperties:
            type: integer
          example:
            COIN: 100
    Contract:
      type: object
      properties:
        account:
          type: string
          example: users:001
        expr:
          type: object
      required:
        - accounts
        - expr
    Mapping:
      type: object
      nullable: true
      required:
        - contracts
      properties:
        contracts:
          type: array
          items:
            $ref: '#/components/schemas/Contract'
    Posting:
      type: object
      properties:
        amount:
          type: integer
          example: 100
        asset:
          type: string
          example: COIN
        destination:
          type: string
          example: users:002
        source:
          type: string
          example: users:001
      required:
        - amount
        - asset
        - destination
        - source
    Script:
      type: object
      properties:
        plain:
          type: string
          example: "vars {\naccount $user\n}\nsend [COIN 10] (\n\tsource = @world\n\tdestination = $user\n)\n"
        vars:
          type: object
          properties: {}
          example: {
            "vars": {
              "user": "users:042"
            }
          }
      required:
        - plain
    Transaction:
      type: object
      properties:
        postings:
          type: array
          items:
            $ref: '#/components/schemas/Posting'
        reference:
          type: string
          example: ref:001
        metadata:
          $ref: '#/components/schemas/Metadata'
        timestamp:
          type: string
          format: date-time
        txid:
          type: integer
      required:
        - postings
        - timestamp
        - txid
    TransactionData:
      type: object
      properties:
        postings:
          type: array
          items:
            $ref: '#/components/schemas/Posting'
        reference:
          type: string
          example: ref:001
        metadata:
          $ref: '#/components/schemas/Metadata'
      required:
        - postings
    Transactions:
      required:
        - transactions
      type: object
      properties:
        transactions:
          type: array
          items:
            $ref: '#/components/schemas/TransactionData'
    Stats:
      type: object
      properties:
        accounts:
          type: integer
        transactions:
          type: integer
      required:
        - accounts
        - transactions
    Cursor:
      type: object
      required:
        - page_size
        - has_more
      properties:
        page_size:
          type: integer
          example: 1
        has_more:
          type: boolean
          example: false
    CreateTransactionResponse:
      type: object
      properties:
        data:
          items:
            $ref: '#/components/schemas/Transaction'
          type: array
      required:
        - data
    TransactionResponse:
      properties:
        data:
          $ref: '#/components/schemas/Transaction'
      type: object
      required:
        - data
    StatsResponse:
      properties:
        data:
          $ref: '#/components/schemas/Stats'
      type: object
      required:
        - data
    MappingResponse:
      properties:
        data:
          $ref: '#/components/schemas/Mapping'
      type: object
    ConfigInfoResponse:
      properties:
        data:
          $ref: '#/components/schemas/ConfigInfo'
      type: object
      required:
        - data
    ErrorCode:
      type: string
      enum:
        - INTERNAL
        - INSUFFICIENT_FUND
        - VALIDATION
        - CONFLICT
        - NOT_FOUND
    ErrorResponse:
      type: object
      required:
        - error_code
      properties:
        error_code:
          $ref: '#/components/schemas/ErrorCode'
        error_message:
          type: string
          example: internal error<|MERGE_RESOLUTION|>--- conflicted
+++ resolved
@@ -291,12 +291,7 @@
     head:
       tags:
       - transactions
-<<<<<<< HEAD
-      summary: Count transactions
-      description: Count transactions matching given criteria
-=======
       summary: Count the transactions from a ledger.
->>>>>>> 5a9a6dc7
       operationId: countTransactions
       parameters:
       - name: ledger
@@ -341,13 +336,8 @@
     get:
       tags:
         - transactions
-<<<<<<< HEAD
-      summary: Get a list of transactions from the ledger
-      description: Get a list of transactions from the ledger
-=======
       summary: List transactions from a ledger.
       description: List transactions from a ledger, sorted by txid in descending order.
->>>>>>> 5a9a6dc7
       operationId: listTransactions
       parameters:
         - name: ledger
@@ -388,7 +378,7 @@
           description: Find transactions with postings involving given account at destination.
           schema:
             type: string
-<<<<<<< HEAD
+            example: users:001
         - name: from
           in: query
           description: Filter transactions that occurred after a RFC3339 timestamp.
@@ -399,14 +389,6 @@
           description: Filter transactions that occurred before a RFC3339 timestamp.
           schema:
             type: string
-        - name: useMetadataTimestamp
-          in: query
-          description: Attempt to use com.numary.spec/timestamp metadata values (RFC3339 format) to filter transactions, to override native transactions timestamps.
-          schema:
-            type: boolean
-=======
-            example: users:001
->>>>>>> 5a9a6dc7
       responses:
         "200":
           description: OK
