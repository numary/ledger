--- conflicted
+++ resolved
@@ -214,13 +214,8 @@
 	return volumes, txs, err
 }
 
-<<<<<<< HEAD
-func (l *Ledger) GetTransactions(ctx context.Context, m ...query.Modifier) (sharedapi.Cursor[core.Transaction], error) {
-	q := query.New(m)
-=======
 func (l *Ledger) GetTransactions(ctx context.Context, m ...query.TxModifier) (sharedapi.Cursor[core.Transaction], error) {
 	q := query.NewTransactions(m)
->>>>>>> b85c3628
 	return l.store.GetTransactions(ctx, q)
 }
 
@@ -286,13 +281,8 @@
 	return l.store.CountAccounts(ctx, q)
 }
 
-<<<<<<< HEAD
-func (l *Ledger) GetAccounts(ctx context.Context, m ...query.Modifier) (sharedapi.Cursor[core.Account], error) {
-	q := query.New(m)
-=======
 func (l *Ledger) GetAccounts(ctx context.Context, m ...query.AccModifier) (sharedapi.Cursor[core.Account], error) {
 	q := query.NewAccounts(m)
->>>>>>> b85c3628
 	return l.store.GetAccounts(ctx, q)
 }
 
