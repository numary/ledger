--- conflicted
+++ resolved
@@ -53,13 +53,8 @@
 	GeneratedLogs         []core.Log
 }
 
-<<<<<<< HEAD
-func (l *Ledger) Commit(ctx context.Context, ts []core.TransactionData) (*CommitResult, error) {
-	unlock, err := l.locker.Lock(ctx, l.name)
-=======
 func (l *Ledger) Commit(ctx context.Context, txsData []core.TransactionData) (*CommitResult, error) {
 	unlock, err := l.locker.Lock(ctx, l.store.Name())
->>>>>>> 448a779d
 	if err != nil {
 		return nil, NewLockError(err)
 	}
@@ -79,31 +74,18 @@
 		}
 	}
 
-<<<<<<< HEAD
-	l.monitor.CommittedTransactions(ctx, l.name, result)
-	return result, nil
-}
-
-func (l *Ledger) CommitPreview(ctx context.Context, ts []core.TransactionData) (*CommitResult, error) {
-	unlock, err := l.locker.Lock(ctx, l.name)
-=======
 	l.monitor.CommittedTransactions(ctx, l.store.Name(), result)
 	return result, nil
 }
 
 func (l *Ledger) CommitPreview(ctx context.Context, txsData []core.TransactionData) (*CommitResult, error) {
 	unlock, err := l.locker.Lock(ctx, l.store.Name())
->>>>>>> 448a779d
 	if err != nil {
 		return nil, NewLockError(err)
 	}
 	defer unlock(ctx)
 
-<<<<<<< HEAD
-	return l.processTx(ctx, ts)
-=======
 	return l.processTx(ctx, txsData)
->>>>>>> 448a779d
 }
 
 func (l *Ledger) GetTransactions(ctx context.Context, m ...storage.TxQueryModifier) (sharedapi.Cursor[core.Transaction], error) {
