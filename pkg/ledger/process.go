--- conflicted
+++ resolved
@@ -43,12 +43,6 @@
 
 	generatedLogs := make([]core.Log, len(txsData))
 
-<<<<<<< HEAD
-=======
-	generatedTxs := make([]core.Transaction, 0)
-	accounts := make(map[string]*core.Account, 0)
-	generatedLogs := make([]core.Log, 0)
->>>>>>> c2f6637d
 	contracts := make([]core.Contract, 0)
 	mapping, err := l.store.LoadMapping(ctx)
 	if err != nil {
@@ -59,7 +53,7 @@
 	}
 	contracts = append(contracts, DefaultContracts...)
 
-	accMatchingContracts := make(map[string]core.Account, 0)
+	accMatchingContracts := make(map[string]*core.Account, 0)
 
 	for i, txData := range txsData {
 		if len(txData.Postings) == 0 {
@@ -147,7 +141,7 @@
 }
 
 func (l *Ledger) checkPostCommitVolumes(ctx context.Context, txPostCommitVol core.AccountsAssetsVolumes,
-	contracts []core.Contract, accMatchingContracts map[string]core.Account) error {
+	contracts []core.Contract, accMatchingContracts map[string]*core.Account) error {
 	for accountAddress, assetsVolumes := range txPostCommitVol {
 		for asset, volumes := range assetsVolumes {
 			if accountAddress == "world" {
