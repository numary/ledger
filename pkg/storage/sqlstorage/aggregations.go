package sqlstorage

import (
	"context"
	"database/sql"
	"fmt"

	"github.com/huandu/go-sqlbuilder"
	"github.com/numary/ledger/pkg/core"
	"github.com/numary/ledger/pkg/storage"
)

func (s *Store) countTransactions(ctx context.Context, exec executor, params map[string]interface{}) (uint64, error) {
	var count uint64

	sb, _ := s.buildTransactionsQuery(params)
	q, args := sb.BuildWithFlavor(s.schema.Flavor())
	q = fmt.Sprintf(`SELECT count(*) FROM (%s) AS t`, q)
	err := exec.QueryRowContext(ctx, q, args...).Scan(&count)

	return count, s.error(err)
}

func (s *Store) CountTransactions(ctx context.Context, q storage.TransactionsQuery) (uint64, error) {
	return s.countTransactions(ctx, s.schema, q.Params)
}

func (s *Store) countAccounts(ctx context.Context, exec executor, p map[string]interface{}) (uint64, error) {
	var count uint64

	sb, _ := s.buildAccountsQuery(p)
	sqlq, args := sb.Select("count(*)").BuildWithFlavor(s.schema.Flavor())
	err := exec.QueryRowContext(ctx, sqlq, args...).Scan(&count)

	return count, s.error(err)
}

func (s *Store) CountAccounts(ctx context.Context, q storage.AccountsQuery) (uint64, error) {
	return s.countAccounts(ctx, s.schema, q.Params)
}

<<<<<<< HEAD
func (s *Store) getAccountVolumes(ctx context.Context, exec executor, address string) (core.AssetsVolumes, error) {
=======
func (s *Store) getAssetsVolumes(ctx context.Context, exec executor, accountAddress string) (core.AssetsVolumes, error) {
>>>>>>> 448a779d
	sb := sqlbuilder.NewSelectBuilder()
	sb.Select("asset", "input", "output")
	sb.From(s.schema.Table("volumes"))
	sb.Where(sb.E("account", accountAddress))

	q, args := sb.BuildWithFlavor(s.schema.Flavor())
	rows, err := exec.QueryContext(ctx, q, args...)
	if err != nil {
		return nil, s.error(err)
	}
	defer func(rows *sql.Rows) {
		err := rows.Close()
		if err != nil {
			panic(err)
		}
	}(rows)

	volumes := core.AssetsVolumes{}
	for rows.Next() {
		var (
			asset  string
			input  int64
			output int64
		)
		err = rows.Scan(&asset, &input, &output)
		if err != nil {
			return nil, s.error(err)
		}
		volumes[asset] = core.Volumes{
			Input:  input,
			Output: output,
		}
	}
	if err := rows.Err(); err != nil {
		return nil, s.error(err)
	}

	return volumes, nil
}

<<<<<<< HEAD
func (s *Store) GetAccountVolumes(ctx context.Context, address string) (core.AssetsVolumes, error) {
	return s.getAccountVolumes(ctx, s.schema, address)
}

func (s *Store) getAccountVolume(ctx context.Context, exec executor, address, asset string) (core.Volumes, error) {
=======
func (s *Store) GetAssetsVolumes(ctx context.Context, accountAddress string) (core.AssetsVolumes, error) {
	return s.getAssetsVolumes(ctx, s.schema, accountAddress)
}

func (s *Store) getVolumes(ctx context.Context, exec executor, accountAddress, asset string) (core.Volumes, error) {
>>>>>>> 448a779d
	sb := sqlbuilder.NewSelectBuilder()
	sb.Select("input", "output")
	sb.From(s.schema.Table("volumes"))
	sb.Where(sb.And(sb.E("account", accountAddress), sb.E("asset", asset)))

	q, args := sb.BuildWithFlavor(s.schema.Flavor())
	row := exec.QueryRowContext(ctx, q, args...)
	if row.Err() != nil {
		return core.Volumes{}, s.error(row.Err())
	}

	var input, output int64
	if err := row.Scan(&input, &output); err != nil {
		if err == sql.ErrNoRows {
			return core.Volumes{}, nil
		}
		return core.Volumes{}, s.error(err)
	}
<<<<<<< HEAD
=======

>>>>>>> 448a779d
	return core.Volumes{
		Input:  input,
		Output: output,
	}, nil
}

<<<<<<< HEAD
func (s *Store) GetAccountAssetVolumes(ctx context.Context, address, asset string) (core.Volumes, error) {
	return s.getAccountVolume(ctx, s.schema, address, asset)
=======
func (s *Store) GetVolumes(ctx context.Context, accountAddress, asset string) (core.Volumes, error) {
	return s.getVolumes(ctx, s.schema, accountAddress, asset)
>>>>>>> 448a779d
}<|MERGE_RESOLUTION|>--- conflicted
+++ resolved
@@ -39,11 +39,7 @@
 	return s.countAccounts(ctx, s.schema, q.Params)
 }
 
-<<<<<<< HEAD
-func (s *Store) getAccountVolumes(ctx context.Context, exec executor, address string) (core.AssetsVolumes, error) {
-=======
 func (s *Store) getAssetsVolumes(ctx context.Context, exec executor, accountAddress string) (core.AssetsVolumes, error) {
->>>>>>> 448a779d
 	sb := sqlbuilder.NewSelectBuilder()
 	sb.Select("asset", "input", "output")
 	sb.From(s.schema.Table("volumes"))
@@ -84,19 +80,11 @@
 	return volumes, nil
 }
 
-<<<<<<< HEAD
-func (s *Store) GetAccountVolumes(ctx context.Context, address string) (core.AssetsVolumes, error) {
-	return s.getAccountVolumes(ctx, s.schema, address)
-}
-
-func (s *Store) getAccountVolume(ctx context.Context, exec executor, address, asset string) (core.Volumes, error) {
-=======
 func (s *Store) GetAssetsVolumes(ctx context.Context, accountAddress string) (core.AssetsVolumes, error) {
 	return s.getAssetsVolumes(ctx, s.schema, accountAddress)
 }
 
 func (s *Store) getVolumes(ctx context.Context, exec executor, accountAddress, asset string) (core.Volumes, error) {
->>>>>>> 448a779d
 	sb := sqlbuilder.NewSelectBuilder()
 	sb.Select("input", "output")
 	sb.From(s.schema.Table("volumes"))
@@ -115,21 +103,13 @@
 		}
 		return core.Volumes{}, s.error(err)
 	}
-<<<<<<< HEAD
-=======
 
->>>>>>> 448a779d
 	return core.Volumes{
 		Input:  input,
 		Output: output,
 	}, nil
 }
 
-<<<<<<< HEAD
-func (s *Store) GetAccountAssetVolumes(ctx context.Context, address, asset string) (core.Volumes, error) {
-	return s.getAccountVolume(ctx, s.schema, address, asset)
-=======
 func (s *Store) GetVolumes(ctx context.Context, accountAddress, asset string) (core.Volumes, error) {
 	return s.getVolumes(ctx, s.schema, accountAddress, asset)
->>>>>>> 448a779d
 }