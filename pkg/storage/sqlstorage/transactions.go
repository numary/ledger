package sqlstorage

import (
	"context"
	"database/sql"
	"time"

	"github.com/huandu/go-sqlbuilder"
	"github.com/numary/go-libs/sharedapi"
	"github.com/numary/ledger/pkg/core"
	"github.com/numary/ledger/pkg/ledger/query"
)

func (s *Store) buildTransactionsQuery(p map[string]interface{}) *sqlbuilder.SelectBuilder {
	sb := sqlbuilder.NewSelectBuilder()

	sb.Select("id", "timestamp", "reference", "metadata", "postings")
	sb.From(s.schema.Table("transactions"))
	if account, ok := p["account"]; ok && account.(string) != "" {
		arg := sb.Args.Add(account.(string))
		sb.Where(s.schema.Table("use_account") + "(postings, " + arg + ")")
	}
	if source, ok := p["source"]; ok && source.(string) != "" {
		arg := sb.Args.Add(source.(string))
		sb.Where(s.schema.Table("use_account_as_source") + "(postings, " + arg + ")")
	}
	if destination, ok := p["destination"]; ok && destination.(string) != "" {
		arg := sb.Args.Add(destination.(string))
		sb.Where(s.schema.Table("use_account_as_destination") + "(postings, " + arg + ")")
	}
	if reference, ok := p["reference"]; ok && reference.(string) != "" {
		sb.Where(sb.E("reference", reference.(string)))
	}
	if startTime, ok := p["start_time"]; ok && !startTime.(time.Time).IsZero() {
		sb.Where(sb.GE("timestamp", startTime.(time.Time).UTC().Format(time.RFC3339)))
	}
	if endTime, ok := p["end_time"]; ok && !endTime.(time.Time).IsZero() {
		sb.Where(sb.L("timestamp", endTime.(time.Time).UTC().Format(time.RFC3339)))
	}

	return sb
}

<<<<<<< HEAD
func (s *Store) getTransactions(ctx context.Context, exec executor, q query.Query) (sharedapi.Cursor[core.Transaction], error) {
	q.Limit = int(math.Max(-1, math.Min(float64(q.Limit), 100))) + 1
=======
func (s *Store) getTransactions(ctx context.Context, exec executor, q query.Transactions) (sharedapi.Cursor[core.Transaction], error) {
	txs := make([]core.Transaction, 0)

	if q.Limit == 0 {
		return sharedapi.Cursor[core.Transaction]{Data: txs}, nil
	}
>>>>>>> b85c3628

	sb := s.buildTransactionsQuery(q.Params)
	sb.OrderBy("id desc")
	if q.AfterTxID > 0 {
		sb.Where(sb.L("id", q.AfterTxID))
	}

	// We fetch an additional transaction to know if there are more
	sb.Limit(int(q.Limit + 1))

	sqlq, args := sb.BuildWithFlavor(s.schema.Flavor())
	rows, err := exec.QueryContext(ctx, sqlq, args...)
	if err != nil {
		return sharedapi.Cursor[core.Transaction]{}, s.error(err)
	}
	defer func(rows *sql.Rows) {
		if err := rows.Close(); err != nil {
			panic(err)
		}
	}(rows)

	for rows.Next() {
		var (
			ref sql.NullString
			ts  sql.NullString
		)

		tx := core.Transaction{}
		if err := rows.Scan(
			&tx.ID,
			&ts,
			&ref,
			&tx.Metadata,
			&tx.Postings,
		); err != nil {
			return sharedapi.Cursor[core.Transaction]{}, err
		}
		tx.Reference = ref.String
		if tx.Metadata == nil {
			tx.Metadata = core.Metadata{}
		}
		timestamp, err := time.Parse(time.RFC3339, ts.String)
		if err != nil {
			return sharedapi.Cursor[core.Transaction]{}, err
		}
		tx.Timestamp = timestamp.UTC().Format(time.RFC3339)
		txs = append(txs, tx)
	}
	if rows.Err() != nil {
		return sharedapi.Cursor[core.Transaction]{}, s.error(err)
	}

	if len(txs) == int(q.Limit+1) {
		txs = txs[:len(txs)-1]
	}

	return sharedapi.Cursor[core.Transaction]{
<<<<<<< HEAD
		PageSize: q.Limit - 1,
		HasMore:  hasMore,
=======
		PageSize: len(txs),
>>>>>>> b85c3628
		Data:     txs,
	}, nil
}

<<<<<<< HEAD
func (s *Store) GetTransactions(ctx context.Context, q query.Query) (sharedapi.Cursor[core.Transaction], error) {
=======
func (s *Store) GetTransactions(ctx context.Context, q query.Transactions) (sharedapi.Cursor[core.Transaction], error) {
>>>>>>> b85c3628
	return s.getTransactions(ctx, s.schema, q)
}

func (s *Store) getTransaction(ctx context.Context, exec executor, txid uint64) (core.Transaction, error) {
	sb := sqlbuilder.NewSelectBuilder()
	sb.Select("id", "timestamp", "reference", "metadata", "postings")
	sb.From(s.schema.Table("transactions"))
	sb.Where(sb.Equal("id", txid))
	sb.OrderBy("id desc")

	sqlq, args := sb.BuildWithFlavor(s.schema.Flavor())
	row := exec.QueryRowContext(ctx, sqlq, args...)
	if row.Err() != nil {
		return core.Transaction{}, s.error(row.Err())
	}

	var (
		ref sql.NullString
		ts  sql.NullString
		tx  core.Transaction
	)

	err := row.Scan(
		&tx.ID,
		&ts,
		&ref,
		&tx.Metadata,
		&tx.Postings,
	)
	if err != nil {
		if err == sql.ErrNoRows {
			return core.Transaction{}, nil
		}
		return core.Transaction{}, err
	}

	if tx.Metadata == nil {
		tx.Metadata = core.Metadata{}
	}
	t, err := time.Parse(time.RFC3339, ts.String)
	if err != nil {
		return core.Transaction{}, err
	}
	tx.Timestamp = t.UTC().Format(time.RFC3339)
	tx.Reference = ref.String

	return tx, nil
}

func (s *Store) GetTransaction(ctx context.Context, txId uint64) (tx core.Transaction, err error) {
	return s.getTransaction(ctx, s.schema, txId)
}

func (s *Store) getLastTransaction(ctx context.Context, exec executor) (*core.Transaction, error) {
	sb := sqlbuilder.NewSelectBuilder()
	sb.Select("id", "timestamp", "reference", "metadata", "postings")
	sb.From(s.schema.Table("transactions"))
	sb.OrderBy("id desc")
	sb.Limit(1)

	sqlq, args := sb.BuildWithFlavor(s.schema.Flavor())
	row := exec.QueryRowContext(ctx, sqlq, args...)
	if row.Err() != nil {
		return nil, s.error(row.Err())
	}

	var (
		ref sql.NullString
		ts  sql.NullString
		tx  core.Transaction
	)

	err := row.Scan(
		&tx.ID,
		&ts,
		&ref,
		&tx.Metadata,
		&tx.Postings,
	)
	if err != nil {
		if err == sql.ErrNoRows {
			return nil, nil
		}
		return nil, err
	}

	if tx.Metadata == nil {
		tx.Metadata = core.Metadata{}
	}
	t, err := time.Parse(time.RFC3339, ts.String)
	if err != nil {
		return nil, err
	}
	tx.Timestamp = t.UTC().Format(time.RFC3339)
	tx.Reference = ref.String

	return &tx, nil
}

func (s *Store) GetLastTransaction(ctx context.Context) (*core.Transaction, error) {
	return s.getLastTransaction(ctx, s.schema)
}<|MERGE_RESOLUTION|>--- conflicted
+++ resolved
@@ -41,17 +41,12 @@
 	return sb
 }
 
-<<<<<<< HEAD
-func (s *Store) getTransactions(ctx context.Context, exec executor, q query.Query) (sharedapi.Cursor[core.Transaction], error) {
-	q.Limit = int(math.Max(-1, math.Min(float64(q.Limit), 100))) + 1
-=======
 func (s *Store) getTransactions(ctx context.Context, exec executor, q query.Transactions) (sharedapi.Cursor[core.Transaction], error) {
 	txs := make([]core.Transaction, 0)
 
 	if q.Limit == 0 {
 		return sharedapi.Cursor[core.Transaction]{Data: txs}, nil
 	}
->>>>>>> b85c3628
 
 	sb := s.buildTransactionsQuery(q.Params)
 	sb.OrderBy("id desc")
@@ -109,21 +104,12 @@
 	}
 
 	return sharedapi.Cursor[core.Transaction]{
-<<<<<<< HEAD
-		PageSize: q.Limit - 1,
-		HasMore:  hasMore,
-=======
 		PageSize: len(txs),
->>>>>>> b85c3628
 		Data:     txs,
 	}, nil
 }
 
-<<<<<<< HEAD
-func (s *Store) GetTransactions(ctx context.Context, q query.Query) (sharedapi.Cursor[core.Transaction], error) {
-=======
 func (s *Store) GetTransactions(ctx context.Context, q query.Transactions) (sharedapi.Cursor[core.Transaction], error) {
->>>>>>> b85c3628
 	return s.getTransactions(ctx, s.schema, q)
 }
 
