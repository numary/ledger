--- conflicted
+++ resolved
@@ -314,56 +314,6 @@
 }
 
 func testTransactions(t *testing.T, store *sqlstorage.Store) {
-<<<<<<< HEAD
-	tx1 := core.Transaction{
-		TransactionData: core.TransactionData{
-			Postings: []core.Posting{
-				{
-					Source:      "world",
-					Destination: "central_bank",
-					Amount:      100,
-					Asset:       "USD",
-				},
-			},
-			Reference: "tx1",
-		},
-		Timestamp: now.Add(-3 * time.Hour).Format(time.RFC3339),
-	}
-	tx2 := core.Transaction{
-		ID: 1,
-		TransactionData: core.TransactionData{
-			Postings: []core.Posting{
-				{
-					Source:      "world",
-					Destination: "central_bank",
-					Amount:      100,
-					Asset:       "USD",
-				},
-			},
-			Reference: "tx2",
-		},
-		Timestamp: now.Add(-2 * time.Hour).Format(time.RFC3339),
-	}
-	tx3 := core.Transaction{
-		ID: 2,
-		TransactionData: core.TransactionData{
-			Postings: []core.Posting{
-				{
-					Source:      "central_bank",
-					Destination: "users:1",
-					Amount:      1,
-					Asset:       "USD",
-				},
-			},
-			Reference: "tx3",
-			Metadata: core.Metadata{
-				"priority": json.RawMessage(`"high"`),
-			},
-		},
-		Timestamp: now.Add(-1 * time.Hour).Format(time.RFC3339),
-	}
-=======
->>>>>>> 3d31840d
 	log1 := core.NewTransactionLog(nil, tx1)
 	log2 := core.NewTransactionLog(&log1, tx2)
 	log3 := core.NewTransactionLog(&log2, tx3)
