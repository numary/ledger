--- conflicted
+++ resolved
@@ -260,15 +260,9 @@
 	assert.NoError(t, err)
 	assert.Equal(t, 1, accounts.PageSize)
 
-<<<<<<< HEAD
-	accounts, err = store.GetAccounts(context.Background(), query.Query{
-		Limit: 1,
-		After: accounts.Data[0].Address,
-=======
 	accounts, err = store.GetAccounts(context.Background(), query.Accounts{
 		Limit:        1,
 		AfterAddress: accounts.Data[0].Address,
->>>>>>> b85c3628
 	})
 	assert.NoError(t, err)
 	assert.Equal(t, 1, accounts.PageSize)
@@ -413,15 +407,9 @@
 		// Should get only the first transaction.
 		assert.Equal(t, 1, cursor.PageSize)
 
-<<<<<<< HEAD
-		cursor, err = store.GetTransactions(context.Background(), query.Query{
-			After: fmt.Sprint(cursor.Data[0].ID),
-			Limit: 1,
-=======
 		cursor, err = store.GetTransactions(context.Background(), query.Transactions{
 			AfterTxID: cursor.Data[0].ID,
 			Limit:     1,
->>>>>>> b85c3628
 		})
 		assert.NoError(t, err)
 		// Should get only the second transaction.
